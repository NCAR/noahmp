name: test_datm_lnd

on:
  push:
    branches: [ develop ]
  pull_request:
    types: [opened, synchronize, reopened, labeled, unlabeled]
    branches: [ develop ]
  # following is required to prevent auto-removing cache entries after 7-days
  # this only works on default branch
  schedule:
    - cron: '0 0 * * MON'
    - cron: '0 0 * * FRI'
  # following is required to run action manually
  workflow_dispatch:
  
jobs:
  latest-stable:
    runs-on: ${{ matrix.os }}

    strategy:
      fail-fast: false
      matrix:
        os:
        - ubuntu-22.04
    
    env:
<<<<<<< HEAD
      # set to run gh command 
=======
      # set token to access gh command
>>>>>>> dd4962eb
      GH_TOKEN: ${{ github.token }}
      # installation location for spack and other components
      INSTALL_DIR: ${{ github.workspace }}/install
      # option for retention period for artifacts, default is 90 days
      ARTIFACTS_RETENTION_PERIOD: 2

    steps:
      # checkout base repository
      - name: Checkout NoahMP Repository
        uses: actions/checkout@v3
        with:
          ref: develop
          
      # prepare core environment
      - name: Install Core Development Tools
        run: |
          sudo apt-get update
          sudo apt-get install unzip file gringo
          sudo apt-get install build-essential binutils-dev gfortran
          sudo apt-get install python3-dev python3-boto3 python3-yaml
          sudo apt-get install wget awscli ca-certificates gh
  
      # checkout spack to create build environment
      - name: Checkout Spack
        uses: actions/checkout@v3
        with:
          repository: NOAA-EMC/spack
          path: spack
          ref: jcsda_emc_spack_stack

      # create build environment
      - name: Concretize Spack Environment Using YAML Specification
        id: build-env
        run: |
          . $GITHUB_WORKSPACE/spack/share/spack/setup-env.sh
          spack --color always -e ${{ github.workspace }}/.github/workflows/spack concretize -f
          echo "SPACK_ARCH=$(spack arch)" >> $GITHUB_OUTPUT

      # push spack lock file to the artifcats
      #- name: Upload spack.yaml to Artifacts
      #  uses: actions/upload-artifact@v3
      #  with:
      #    name: spack lock
      #    path: ${{ github.workspace }}/.github/workflows/spack/spack.lock
          
      # restore build environment from cache
      - name: Restore Build Environment From Cache
        id: cache-spack
        uses: actions/cache@v3
        with:
          # NOTE: the following path needs to be consitent with the path defined in spack.yaml
          path: /home/runner/work/noahmp/.spack-ci
          key: spack-${{ steps.build-env.outputs.SPACK_ARCH }}-${{ hashFiles('**/spack.lock') }}
          restore-keys: |
            spack-${{ steps.build-env.outputs.SPACK_ARCH }}
      
      #- run: |
      #    echo ${{ hashFiles('**/spack.lock') }}
      #    cat ${{ github.workspace }}/.github/workflows/spack/spack.lock
      #    cat ${{ github.workspace }}/.github/workflows/spack/spack.yaml
          
      # install build environment
      - name: Install Spack Packages
        if: steps.cache-spack.outputs.cache-hit != 'true'
        run: |
          . $GITHUB_WORKSPACE/spack/share/spack/setup-env.sh
          spack --color always -e ${{ github.workspace }}/.github/workflows/spack install -j3 --deprecated --no-checksum
      
      # build and install component
      # need to install with openmp support since fms build with it
      # TODO: update fms in spack.yaml as fms~openmp to build it without openmp support 
      - name: Build and Install NoahMP
        run: |       
          export PATH=${{ github.workspace }}/../.spack-ci/view/bin:$PATH
          export ESMFMKFILE=${{ github.workspace }}/../.spack-ci/view/lib/esmf.mk
          export NetCDF_ROOT=`nc-config --prefix`
          export FC=gfortran
          cd ${{ github.workspace }}
          mkdir build
          cd build
          cmake -DCMAKE_INSTALL_PREFIX=${{ env.INSTALL_DIR }} -DOPENMP=ON ../
          make
          make install
      
      # checkout data models
      - name: Checkout CDEPS
        uses: actions/checkout@v3
        with:
          repository: uturuncoglu/CDEPS
          path: cdeps
          ref: hotfix/std_build
          
      # build and install data models
      - name: Build and Install CDEPS
        run: |
          export PATH=${{ github.workspace }}/../.spack-ci/view/bin:$PATH
          export ESMFMKFILE=${{ github.workspace }}/../.spack-ci/view/lib/esmf.mk
          export FC=gfortran
          cd ${{ github.workspace }}/cdeps
          mkdir build
          cd build
          cmake -DCMAKE_INSTALL_PREFIX=${{ env.INSTALL_DIR }} \
            -DPIO_C_LIBRARY=${{ github.workspace }}/../.spack-ci/view/lib \
            -DPIO_C_INCLUDE_DIR=${{ github.workspace }}/../.spack-ci/view/include \
            -DPIO_Fortran_LIBRARY=${{ github.workspace }}/../.spack-ci/view/lib \
            -DPIO_Fortran_INCLUDE_DIR=${{ github.workspace }}/../.spack-ci/view/include \
            -DCMAKE_Fortran_FLAGS="-ffree-line-length-none -fallow-argument-mismatch -fallow-invalid-boz" \
            -DDISABLE_FoX=ON ../
          make
          make install

      # use ESMX generic driver and create executable
      - name: Use ESMX to create executable
        run: |
          # set required environment variables
          export PATH=${{ github.workspace }}/../.spack-ci/view/bin:$PATH
          export ESMFMKFILE=${{ github.workspace }}/../.spack-ci/view/lib/esmf.mk
          export ESMF_ESMXDIR=${{ github.workspace }}/../.spack-ci/view/include/ESMX
          # create run directory
          mkdir ${{ github.workspace }}/app
          cd ${{ github.workspace }}/app
          # create ESMX build file
          echo "components:" >> esmxBuild.yaml
          echo "  datm:" >> esmxBuild.yaml
          echo "    cmake_config: ${{ env.INSTALL_DIR }}/lib/cmake/datm-esmx.cmake" >> esmxBuild.yaml 
          echo "    fort_module: cdeps_datm_comp" >> esmxBuild.yaml
          echo "  noahmp:" >> esmxBuild.yaml
          echo "    cmake_config: ${{ env.INSTALL_DIR }}/lib/cmake/noahmp-esmx.cmake" >> esmxBuild.yaml
          echo "    fort_module: lnd_comp_nuopc" >> esmxBuild.yaml
          # create build directory
          cmake -H$ESMF_ESMXDIR -Bbuild
          # compile and create executable
          cd ${{ github.workspace }}/app/build
          make

      # restore input files from cache
      - name: Restore Input Files From Cache
        id: cache-input
        uses: actions/cache@v3
        with:
          path: ${{ github.workspace }}/app/build/INPUT
          key: input-${{ hashFiles('**/file_checksum.lock') }}
          restore-keys: |
            input
            
      # download input files for components
      - name: Download Input Files
        if: steps.cache-input.outputs.cache-hit != 'true'
        run: |
          export PATH=${{ github.workspace }}/../.spack-ci/view/bin:$PATH
          mkdir -p ${{ github.workspace }}/app/build/INPUT
          cd ${{ github.workspace }}/app/build/INPUT
          # get rest of the data from servers
          python3 ${{ github.workspace }}/.github/workflows/scripts/get_input.py --ifile ${{ github.workspace }}/.github/workflows/tests/test_datm_lnd.yaml
          # some data for land is not correct in S3 bucket and need to be copied from workflow directory
          rm -rf oro_data.tile*.nc
          cp ${{ github.workspace }}/.github/workflows/data/oro_data.tile*.nc .
          # copy initial conditions
          cp ${{ github.workspace }}/.github/workflows/data/C96.initial.tile*.nc .
          # add them to checksum file
          lst=`ls -al oro_data.tile*.nc C96.initial.tile*.nc | awk '{print $9}'`
          for i in $lst; do
            md5sum $i >> file_checksum.lock
          done
          cat file_checksum.lock
          # create link for grid spec file
          ln -sf grid_spec.nc C96_mosaic.nc

      # checkout paramgen to create configuration files
      - name: Checkout ParamGen
        uses: actions/checkout@v3
        with:
          repository: uturuncoglu/ParamGen
          path: paramgen
          ref: main

      # generate configuration files
      - name: Generate Configuration Files
        run: |
          export PYTHONPATH=$GITHUB_WORKSPACE/paramgen:$PYTHONPATH 
          export INPUT_DIR='INPUT'
          export DATAMODE='CLMNCEP'
          export MODEL_MESHFILE='INPUT/fv1.9x2.5_141008_ESMFmesh.nc'
          export MODEL_MASKFILE='INPUT/fv1.9x2.5_141008_ESMFmesh.nc'
          export NX_GLOBAL=144
          export NY_GLOBAL=96
          cd ${{ github.workspace }}/app/build
          python3 ${{ github.workspace }}/.github/workflows/scripts/gen_config.py --ifile ${{ github.workspace }}/.github/workflows/tests/test_datm_lnd.yaml
          # get field dictionary from UFS weather model fork
          wget https://raw.githubusercontent.com/ufs-community/ufs-weather-model/develop/tests/parm/fd_nems.yaml

      # run application
      - name: Run Application
        run: |
          export PATH=${{ github.workspace }}/../.spack-ci/view/bin:$PATH
          cd ${{ github.workspace }}/app/build
          mpirun --oversubscribe -np 6 --allow-run-as-root ${{ github.workspace }}/app/build/esmx 2>&1 | tee out_err.txt
          tar -czvf log_files.tar.gz PET* out_err.txt datm.log
        
      # upload model results to artifacts to check it later
      - name: Upload Output to Artifacts
        uses: actions/upload-artifact@v3
        with:
          name: model output
          path: ${{ github.workspace }}/app/build/comp.test.lnd*.nc
          retention-days: ${{ env.ARTIFACTS_RETENTION_PERIOD }}

      # upload log files to artifacts for further examination
      - name: Upload Logs to Artifacts
        uses: actions/upload-artifact@v3
        with:
          name: log files
          path: ${{ github.workspace }}/app/build/log_files.tar.gz
          retention-days: ${{ env.ARTIFACTS_RETENTION_PERIOD }}

      # restore baseline hash file from cache, most recent baseline
      - name: Restore Baseline Hash File From Cache
        run: |
          gh api -H "Accept: application/vnd.github+json" \
          --jq '.actions_caches[] | (.id|tostring) + " " + .key' \
          /repos/esmf-org/noahmp/actions/caches | sort -n | \
          grep "baseline-" | tail -n 1 | awk -F\- '{print $2}'    

      # restore baseline hash file from cache, most recent baseline
      #- name: Restore Baseline Hash File From Cache (1st)
      #  uses: actions/cache@v3
      #  with:
      #    path: ${{ github.workspace }}/app/build/output_hash_baseline.txt
      #    key: baseline
      #    restore-keys: |
      #      baseline

      # calculate hashes
      #- name: Calculate Hashes of Output Files and Query Baseline Date
      #  id: calculate-hashes
      #  run: |
      #    # get current baseline date
      #    if [ -f "${{ github.workspace }}/app/build/output_hash_baseline.txt" ]; then
      #      BL_DATE_OLD=$(head -n 1 ${{ github.workspace }}/app/build/output_hash_baseline.txt)
      #    else
      #      BL_DATE_OLD=99999999
      #    fi
      #    echo "BL_DATE_OLD=$BL_DATE_OLD" >> $GITHUB_OUTPUT
      #    # set new baseline date
      #    force_bc=${{ contains(github.event.pull_request.labels.*.name, 'Baseline Change') }}
      #    if [ "$force_bc" == 'true' ]; then
      #      BL_DATE_NEW=$(date -u '+%Y%m%d')
      #    else
      #      BL_DATE_NEW=$BL_DATE_OLD
      #    fi
      #    echo "BL_DATE_NEW=$BL_DATE_NEW" >> $GITHUB_OUTPUT
      #    # save hashes of output files for current run
      #    cd ${{ github.workspace }}/app/build
      #    echo $BL_DATE_NEW >> output_hash.txt
      #    lst=`ls -al comp.test.lnd.out.*.nc | awk '{print $9}'`
      #    for i in $lst; do
      #      md5sum $i >> output_hash.txt
      #    done
      #    # print out some debug information
      #    echo "BL_DATE_OLD = $BL_DATE_OLD"
      #    echo "BL_DATE_NEW = $BL_DATE_NEW"
      #    cat output_hash.txt
      #    # copy new baseline
      #    if [ "$BL_DATE_OLD" != '$BL_DATE_NEW' ]; then
      #      echo "Baseline is changed! Copy current run as baeline."
      #      cp output_hash.txt output_hash_baseline.txt
      #    fi

      # restore baseline hash file from cache
      # this is for uploading new baseline
      # the previous first pass could hit a baseline and post step will not work
      #- name: Restore Baseline Hash File From Cache (2nd)
      #  uses: actions/cache@v3
      #  if: steps.calculate-hashes.outputs.BL_DATE_NEW != steps.calculate-hashes.outputs.BL_DATE_OLD
      #  with:
      #    path: ${{ github.workspace }}/app/build/output_hash_baseline.txt
      #    key: baseline-${{ steps.calculate-hashes.outputs.BL_DATE_NEW }}-${{ hashFiles('output_hash_baseline.txt') }}
      #    restore-keys: |
      #      baseline-${{ steps.calculate-hashes.outputs.BL_DATE_NEW }}

      # compare with the baseline
      #- name: Compare with Baseline or Create New One
      #  id: compare-baseline
      #  run: |
      #    cd ${{ github.workspace }}/app/build
      #    # compare against the baseline, returns false if it does not match
      #    if [ -f "output_hash_baseline.txt" ]; then
      #      echo "Baseline:"
      #      cat output_hash_baseline.txt
      #      echo "Current Run:"
      #      cat output_hash.txt
      #      echo "CHECK_RESULT=$(cmp --silent output_hash_baseline.txt output_hash.txt && echo 'true' || echo 'false' )" >> $GITHUB_OUTPUT
      #    # there is no baseline, just copy current one as baseline  
      #    else
      #      echo "No baseline found! Current run will be catched as baseline."
      #      cat output_hash.txt
      #      cp output_hash.txt output_hash_baseline.txt
      #      echo "CHECK_RESULT=$(echo 'true')" >> $GITHUB_OUTPUT
      #    fi

      # Force to fail if the results are not matched with the baseline
      #- name: Result of Baseline Check
      #  if: steps.compare-baseline.outputs.CHECK_RESULT == 'false'
      #  uses: actions/github-script@v3
      #  with:
      #    script: |
      #      core.setFailed('The results do not match with the baseline!')<|MERGE_RESOLUTION|>--- conflicted
+++ resolved
@@ -25,11 +25,7 @@
         - ubuntu-22.04
     
     env:
-<<<<<<< HEAD
-      # set to run gh command 
-=======
       # set token to access gh command
->>>>>>> dd4962eb
       GH_TOKEN: ${{ github.token }}
       # installation location for spack and other components
       INSTALL_DIR: ${{ github.workspace }}/install
